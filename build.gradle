--- conflicted
+++ resolved
@@ -8,11 +8,7 @@
     sourceCompatibility = 1.8
     targetCompatibility = 1.8
 
-<<<<<<< HEAD
-    version 'v0.21.13'
-=======
     version 'v0.21.14'
->>>>>>> d07e16aa
     group 'com.github.TeamNewPipe'
 
     repositories {
