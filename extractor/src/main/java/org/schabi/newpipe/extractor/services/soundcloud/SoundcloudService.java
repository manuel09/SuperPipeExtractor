package org.schabi.newpipe.extractor.services.soundcloud;

import static java.util.Collections.singletonList;
import static org.schabi.newpipe.extractor.StreamingService.ServiceInfo.MediaCapability.AUDIO;

import org.schabi.newpipe.extractor.StreamingService;
import org.schabi.newpipe.extractor.SuggestionExtractor;
import org.schabi.newpipe.extractor.channel.ChannelExtractor;
import org.schabi.newpipe.extractor.comments.CommentsExtractor;
import org.schabi.newpipe.extractor.exceptions.ExtractionException;
import org.schabi.newpipe.extractor.kiosk.KioskExtractor;
import org.schabi.newpipe.extractor.kiosk.KioskList;
import org.schabi.newpipe.extractor.linkhandler.LinkHandler;
import org.schabi.newpipe.extractor.linkhandler.LinkHandlerFactory;
import org.schabi.newpipe.extractor.linkhandler.ListLinkHandler;
import org.schabi.newpipe.extractor.linkhandler.ListLinkHandlerFactory;
import org.schabi.newpipe.extractor.linkhandler.SearchQueryHandler;
import org.schabi.newpipe.extractor.linkhandler.SearchQueryHandlerFactory;
import org.schabi.newpipe.extractor.playlist.PlaylistExtractor;
import org.schabi.newpipe.extractor.search.SearchExtractor;
import org.schabi.newpipe.extractor.stream.StreamExtractor;
import org.schabi.newpipe.extractor.subscription.SubscriptionExtractor;
import org.schabi.newpipe.extractor.utils.Localization;

public class SoundcloudService extends StreamingService {

    public SoundcloudService(int id) {
        super(id, "SoundCloud", singletonList(AUDIO));
    }

    @Override
    public SearchExtractor getSearchExtractor(SearchQueryHandler queryHandler, Localization localization) {
        return new SoundcloudSearchExtractor(this, queryHandler, localization);
    }

    @Override
    public SearchQueryHandlerFactory getSearchQHFactory() {
        return new SoundcloudSearchQueryHandlerFactory();
    }

    @Override
    public LinkHandlerFactory getStreamLHFactory() {
        return SoundcloudStreamLinkHandlerFactory.getInstance();
    }

    @Override
    public ListLinkHandlerFactory getChannelLHFactory() {
        return SoundcloudChannelLinkHandlerFactory.getInstance();
    }

    @Override
    public ListLinkHandlerFactory getPlaylistLHFactory() {
        return SoundcloudPlaylistLinkHandlerFactory.getInstance();
    }


    @Override
    public StreamExtractor getStreamExtractor(LinkHandler LinkHandler, Localization localization) {
        return new SoundcloudStreamExtractor(this, LinkHandler, localization);
    }

    @Override
    public ChannelExtractor getChannelExtractor(ListLinkHandler linkHandler, Localization localization) {
        return new SoundcloudChannelExtractor(this, linkHandler, localization);
    }

    @Override
    public PlaylistExtractor getPlaylistExtractor(ListLinkHandler linkHandler, Localization localization) {
        return new SoundcloudPlaylistExtractor(this, linkHandler, localization);
    }

    @Override
    public SuggestionExtractor getSuggestionExtractor(Localization localization) {
        return new SoundcloudSuggestionExtractor(getServiceId(), localization);
    }

    @Override
    public KioskList getKioskList() throws ExtractionException {
        KioskList.KioskExtractorFactory chartsFactory = new KioskList.KioskExtractorFactory() {
            @Override
            public KioskExtractor createNewKiosk(StreamingService streamingService,
                                                 String url,
                                                 String id,
                                                 Localization local)
                    throws ExtractionException {
                return new SoundcloudChartsExtractor(SoundcloudService.this,
                        new SoundcloudChartsLinkHandlerFactory().fromUrl(url), id, local);
            }
        };

        KioskList list = new KioskList(getServiceId());

        // add kiosks here e.g.:
        final SoundcloudChartsLinkHandlerFactory h = new SoundcloudChartsLinkHandlerFactory();
        try {
            list.addKioskEntry(chartsFactory, h, "Top 50");
            list.addKioskEntry(chartsFactory, h, "New & hot");
        } catch (Exception e) {
            throw new ExtractionException(e);
        }

        return list;
    }


    @Override
    public SubscriptionExtractor getSubscriptionExtractor() {
        return new SoundcloudSubscriptionExtractor(this);
    }

	@Override
	public ListLinkHandlerFactory getCommentsLHFactory() {
		return null;
	}

	@Override
    public CommentsExtractor getCommentsExtractor(ListLinkHandler linkHandler, Localization localization)
            throws ExtractionException {
        return null;
    }
	
<<<<<<< HEAD
    @Override
    public boolean isCommentsSupported() {
        return false;
    }

    @Override
    public String getBaseUrl() {
        return "https://soundcloud.com";
    }
    
=======
>>>>>>> aa4f03a3
}<|MERGE_RESOLUTION|>--- conflicted
+++ resolved
@@ -119,17 +119,9 @@
         return null;
     }
 	
-<<<<<<< HEAD
-    @Override
-    public boolean isCommentsSupported() {
-        return false;
-    }
-
     @Override
     public String getBaseUrl() {
         return "https://soundcloud.com";
     }
     
-=======
->>>>>>> aa4f03a3
 }